--- conflicted
+++ resolved
@@ -2080,6 +2080,132 @@
   },
   {
     "contentType": "post",
+    "post_id": "30997387",
+    "content": "This class is stupid",
+    "author_id": "115391994",
+    "date": "2025-03-21T23:29:57.000Z"
+  },
+  {
+    "contentType": "post",
+    "post_id": "31061723",
+    "content": "You're not stupid; you just have bad luck thinking.",
+    "author_id": "115752201",
+    "date": "2025-03-31T19:03:48.000Z"
+  },
+  {
+    "contentType": "post",
+    "post_id": "31061727",
+    "content": "If you were any slower, you'd be going backward.",
+    "author_id": "115752201",
+    "date": "2025-03-31T19:04:08.000Z"
+  },
+  {
+    "contentType": "post",
+    "post_id": "31061734",
+    "content": "You're proof that a mind is a terrible thing to waste.",
+    "author_id": "115752201",
+    "date": "2025-03-31T19:04:24.000Z"
+  },
+  {
+    "contentType": "post",
+    "post_id": "31061736",
+    "content": "You couldn't pour water out of a boot if the instructions were on the heel.",
+    "author_id": "115752201",
+    "date": "2025-03-31T19:04:38.000Z"
+  },
+  {
+    "contentType": "post",
+    "post_id": "31061741",
+    "content": "Your logic is so flawed it should be quarantined.",
+    "author_id": "115752201",
+    "date": "2025-03-31T19:04:56.000Z"
+  },
+  {
+    "contentType": "post",
+    "post_id": "31061744",
+    "content": "If I wanted to hear from someone irrelevant, I'd talk to a toaster.",
+    "author_id": "115752201",
+    "date": "2025-03-31T19:05:10.000Z"
+  },
+  {
+    "contentType": "post",
+    "post_id": "31061747",
+    "content": "You're the human version of a typo.",
+    "author_id": "115752201",
+    "date": "2025-03-31T19:05:24.000Z"
+  },
+  {
+    "contentType": "post",
+    "post_id": "31061753",
+    "content": "You look like you tried to fight fashion and lost.",
+    "author_id": "115752201",
+    "date": "2025-03-31T19:05:52.000Z"
+  },
+  {
+    "contentType": "post",
+    "post_id": "31061754",
+    "content": "You look like your reflection files restraining orders.",
+    "author_id": "115752201",
+    "date": "2025-03-31T19:06:14.000Z"
+  },
+  {
+    "contentType": "post",
+    "post_id": "31061757",
+    "content": "You're exhausting in every possible dimension.",
+    "author_id": "115752201",
+    "date": "2025-03-31T19:06:39.000Z"
+  },
+  {
+    "contentType": "post",
+    "post_id": "31061758",
+    "content": "You're not misunderstoodyou're just unpleasant.",
+    "author_id": "115752201",
+    "date": "2025-03-31T19:07:06.000Z"
+  },
+  {
+    "contentType": "post",
+    "post_id": "31061761",
+    "content": "If being annoying were a sport, you'd already be retired with trophies.",
+    "author_id": "115752201",
+    "date": "2025-03-31T19:07:24.000Z"
+  },
+  {
+    "contentType": "post",
+    "post_id": "31061763",
+    "content": "You bring nothing to the table, not even conversation.",
+    "author_id": "115752201",
+    "date": "2025-03-31T19:07:46.000Z"
+  },
+  {
+    "contentType": "post",
+    "post_id": "31061765",
+    "content": "People talk behind your back to spare you the embarrassment.",
+    "author_id": "115752201",
+    "date": "2025-03-31T19:08:07.000Z"
+  },
+  {
+    "contentType": "post",
+    "post_id": "31061769",
+    "content": "Even your imaginary friends avoid you.",
+    "author_id": "115752201",
+    "date": "2025-03-31T19:08:30.000Z"
+  },
+  {
+    "contentType": "post",
+    "post_id": "31061771",
+    "content": "You're like a software update: unnecessary and inconvenient.",
+    "author_id": "115752201",
+    "date": "2025-03-31T19:08:53.000Z"
+  },
+  {
+    "contentType": "post",
+    "post_id": "31061774",
+    "content": "You're the sequel no one asked for.",
+    "author_id": "115752201",
+    "date": "2025-03-31T19:09:11.000Z"
+  },
+  {
+    "contentType": "post",
     "post_id": "30826633",
     "content": "Today is February 26, 2025.&nbsp;",
     "author_id": "115391994",
@@ -5101,410 +5227,6 @@
     "content": "You're not stupid; you just have bad luck thinking.",
     "author_id": "115752201",
     "date": "2025-03-31T19:03:48.000Z"
-<<<<<<< HEAD
-=======
-  },
-  {
-    "contentType": "post",
-    "post_id": "31061727",
-    "content": "If you were any slower, you'd be going backward.",
-    "author_id": "115752201",
-    "date": "2025-03-31T19:04:08.000Z"
-  },
-  {
-    "contentType": "post",
-    "post_id": "31061734",
-    "content": "You're proof that a mind is a terrible thing to waste.",
-    "author_id": "115752201",
-    "date": "2025-03-31T19:04:24.000Z"
-  },
-  {
-    "contentType": "post",
-    "post_id": "31061736",
-    "content": "You couldn't pour water out of a boot if the instructions were on the heel.",
-    "author_id": "115752201",
-    "date": "2025-03-31T19:04:38.000Z"
-  },
-  {
-    "contentType": "post",
-    "post_id": "31061741",
-    "content": "Your logic is so flawed it should be quarantined.",
-    "author_id": "115752201",
-    "date": "2025-03-31T19:04:56.000Z"
-  },
-  {
-    "contentType": "post",
-    "post_id": "31061744",
-    "content": "If I wanted to hear from someone irrelevant, I'd talk to a toaster.",
-    "author_id": "115752201",
-    "date": "2025-03-31T19:05:10.000Z"
-  },
-  {
-    "contentType": "post",
-    "post_id": "31061747",
-    "content": "You're the human version of a typo.",
-    "author_id": "115752201",
-    "date": "2025-03-31T19:05:24.000Z"
-  },
-  {
-    "contentType": "post",
-    "post_id": "31061753",
-    "content": "You look like you tried to fight fashion and lost.",
-    "author_id": "115752201",
-    "date": "2025-03-31T19:05:52.000Z"
-  },
-  {
-    "contentType": "post",
-    "post_id": "31061754",
-    "content": "You look like your reflection files restraining orders.",
-    "author_id": "115752201",
-    "date": "2025-03-31T19:06:14.000Z"
-  },
-  {
-    "contentType": "post",
-    "post_id": "31061757",
-    "content": "You're exhausting in every possible dimension.",
-    "author_id": "115752201",
-    "date": "2025-03-31T19:06:39.000Z"
-  },
-  {
-    "contentType": "post",
-    "post_id": "31061758",
-    "content": "You're not misunderstoodyou're just unpleasant.",
-    "author_id": "115752201",
-    "date": "2025-03-31T19:07:06.000Z"
-  },
-  {
-    "contentType": "post",
-    "post_id": "31061761",
-    "content": "If being annoying were a sport, you'd already be retired with trophies.",
-    "author_id": "115752201",
-    "date": "2025-03-31T19:07:24.000Z"
-  },
-  {
-    "contentType": "post",
-    "post_id": "31061763",
-    "content": "You bring nothing to the table, not even conversation.",
-    "author_id": "115752201",
-    "date": "2025-03-31T19:07:46.000Z"
-  },
-  {
-    "contentType": "post",
-    "post_id": "31061765",
-    "content": "People talk behind your back to spare you the embarrassment.",
-    "author_id": "115752201",
-    "date": "2025-03-31T19:08:07.000Z"
-  },
-  {
-    "contentType": "post",
-    "post_id": "31061769",
-    "content": "Even your imaginary friends avoid you.",
-    "author_id": "115752201",
-    "date": "2025-03-31T19:08:30.000Z"
-  },
-  {
-    "contentType": "post",
-    "post_id": "31061771",
-    "content": "You're like a software update: unnecessary and inconvenient.",
-    "author_id": "115752201",
-    "date": "2025-03-31T19:08:53.000Z"
-  },
-  {
-    "contentType": "post",
-    "post_id": "31061774",
-    "content": "You're the sequel no one asked for.",
-    "author_id": "115752201",
-    "date": "2025-03-31T19:09:11.000Z"
-  },
-  {
-    "contentType": "post",
-    "post_id": "31061789",
-    "content": "You've got what it takes to overcome anything in your way.",
-    "author_id": "115752201",
-    "date": "2025-03-31T19:11:13.000Z"
-  },
-  {
-    "contentType": "post",
-    "post_id": "31061794",
-    "content": "Keep pushing forwardyou're closer than you think.",
-    "author_id": "115752201",
-    "date": "2025-03-31T19:12:11.000Z"
-  },
-  {
-    "contentType": "post",
-    "post_id": "31061799",
-    "content": "Your perseverance is one of your greatest strengths.",
-    "author_id": "115752201",
-    "date": "2025-03-31T19:12:36.000Z"
-  },
-  {
-    "contentType": "post",
-    "post_id": "31061801",
-    "content": "You're doing better than you give yourself credit for.",
-    "author_id": "115752201",
-    "date": "2025-03-31T19:12:55.000Z"
-  },
-  {
-    "contentType": "post",
-    "post_id": "31061805",
-    "content": "Progress isn't always loud, but you're making it every day.",
-    "author_id": "115752201",
-    "date": "2025-03-31T19:13:13.000Z"
-  },
-  {
-    "contentType": "post",
-    "post_id": "31061808",
-    "content": "You've grown so much, and it shows.",
-    "author_id": "115752201",
-    "date": "2025-03-31T19:13:31.000Z"
-  },
-  {
-    "contentType": "post",
-    "post_id": "31061810",
-    "content": "Every step you take matters, even the small ones.",
-    "author_id": "115752201",
-    "date": "2025-03-31T19:13:49.000Z"
-  },
-  {
-    "contentType": "post",
-    "post_id": "31061813",
-    "content": "Your potential is just waiting to be unlocked.",
-    "author_id": "115752201",
-    "date": "2025-03-31T19:14:09.000Z"
-  },
-  {
-    "contentType": "post",
-    "post_id": "31061816",
-    "content": "You were made to do incredible things.",
-    "author_id": "115752201",
-    "date": "2025-03-31T19:14:26.000Z"
-  },
-  {
-    "contentType": "post",
-    "post_id": "31061821",
-    "content": "You carry yourself with such genuine grace.",
-    "author_id": "115752201",
-    "date": "2025-03-31T19:14:51.000Z"
-  },
-  {
-    "contentType": "post",
-    "post_id": "31061827",
-    "content": "You naturally make people feel safe and heard.",
-    "author_id": "115752201",
-    "date": "2025-03-31T19:15:09.000Z"
-  },
-  {
-    "contentType": "post",
-    "post_id": "31061829",
-    "content": "There's something really comforting about being around you.",
-    "author_id": "115752201",
-    "date": "2025-03-31T19:15:27.000Z"
-  },
-  {
-    "contentType": "post",
-    "post_id": "31061834",
-    "content": "Your calm nature brings peace to those around you.",
-    "author_id": "115752201",
-    "date": "2025-03-31T19:15:44.000Z"
-  },
-  {
-    "contentType": "post",
-    "post_id": "31061838",
-    "content": "I really admire how much care you put into everything.",
-    "author_id": "115752201",
-    "date": "2025-03-31T19:16:03.000Z"
-  },
-  {
-    "contentType": "post",
-    "post_id": "31061840",
-    "content": "I value our conversations more than you know.",
-    "author_id": "115752201",
-    "date": "2025-03-31T19:16:19.000Z"
-  },
-  {
-    "contentType": "comment",
-    "content": "Congrats. Hope you did well.",
-    "author_id": "u40002",
-    "comment_id": "c60001",
-    "post_id": "p30001",
-    "date": "2025-02-08T15:05:00Z"
-  },
-  {
-    "contentType": "comment",
-    "content": "Sure. Let's meet in the library at 3.",
-    "author_id": "u40004",
-    "comment_id": "c60002",
-    "post_id": "p30002",
-    "date": "2025-02-08T14:32:00Z"
-  },
-  {
-    "contentType": "comment",
-    "content": "Yeah, I can send them to you.",
-    "author_id": "u40011",
-    "comment_id": "c60003",
-    "post_id": "p30004",
-    "date": "2025-02-08T17:00:00Z"
-  },
-  {
-    "contentType": "comment",
-    "content": "fr pizza on Friday's are the only reason I show up tbh.",
-    "author_id": "u40029",
-    "comment_id": "c20019",
-    "post_id": "p50007",
-    "date": "2025-02-07T09:31:05Z"
-  },
-  {
-    "contentType": "comment",
-    "content": "Let's talk about it more in Thursday's class.",
-    "author_id": "u30028",
-    "comment_id": "c20018",
-    "post_id": "p50010",
-    "date": "2025-02-15T13:52:15Z"
-  },
-  {
-    "contentType": "comment",
-    "content": "I have a golden retriever too, his name is Sammy.",
-    "author_id": "u40001",
-    "comment_id": "c20016",
-    "post_id": "p50014",
-    "date": "2025-02-13T10:54:00Z"
-  },
-  {
-    "contentType": "comment",
-    "content": "Remember, it's not that hard to be kind.",
-    "author_id": "u40001",
-    "comment_id": "c20020",
-    "post_id": "p50006",
-    "date": "2025-02-15T08:18:00Z"
-  },
-  {
-    "contentType": "comment",
-    "content": "Michael, you have to be a special kind of stupid to present such a terrible argument. A third grader could write better than this.",
-    "author_id": "u40077",
-    "comment_id": "c20003",
-    "post_id": "p50017",
-    "date": "2025-02-12T12:06:15Z"
-  },
-  {
-    "contentType": "comment",
-    "content": "I thought zombies were the only things brainless, looks like I was wrong.",
-    "author_id": "u40077",
-    "comment_id": "c20001",
-    "post_id": "p50017",
-    "date": "2025-02-12T12:07:00Z"
-  },
-  {
-    "contentType": "comment",
-    "content": "Johnny, we can tell your hygiene sucks but even Rachel knows it's disgusting not to shower for a week.",
-    "author_id": "u40084",
-    "comment_id": "c20004",
-    "post_id": "p50015",
-    "date": "2025-02-13T15:28:05Z"
-  },
-  {
-    "contentType": "comment",
-    "content": "I thought the homework was supposed to be done last night.",
-    "author_id": "u40081",
-    "comment_id": "c20015",
-    "post_id": "p50013",
-    "date": "2025-02-14T08:50:00Z"
-  },
-  {
-    "contentType": "comment",
-    "content": "Your summary of the story was great! You captured the theme really well!",
-    "author_id": "u40029",
-    "comment_id": "c20009",
-    "post_id": "p50016",
-    "date": "2025-02-13T14:32:00Z"
-  },
-  {
-    "contentType": "comment",
-    "content": "I agree with your understanding of the story.",
-    "author_id": "u40023",
-    "comment_id": "c20017",
-    "post_id": "p50016",
-    "date": "2025-02-13T16:17:15Z"
-  },
-  {
-    "contentType": "comment",
-    "content": "Timmy you're literally the weakest dude in school. Do you even lift bro?",
-    "author_id": "u20051",
-    "comment_id": "c20005",
-    "post_id": "p50011",
-    "date": "2025-02-10T15:19:10Z"
-  },
-  {
-    "contentType": "comment",
-    "content": "Rachel, your mullet looks terrible, just because it's a trend doesn't mean you have to try it.",
-    "author_id": "u40049",
-    "comment_id": "c20002",
-    "post_id": "p50012",
-    "date": "2025-02-14T09:55:00Z"
-  },
-  {
-    "contentType": "comment",
-    "content": "Easily on of the top ten ugliest girls in school. My top pick is Jenna. Her personality sucks too.",
-    "author_id": "u40077",
-    "comment_id": "c20006",
-    "post_id": "p50005",
-    "date": "2025-02-12T15:46:00Z"
-  },
-  {
-    "contentType": "comment",
-    "content": "The drawing looks great!",
-    "author_id": "u40093",
-    "comment_id": "c20008",
-    "post_id": "p50030",
-    "date": "2025-02-09T22:05:00Z"
-  },
-  {
-    "contentType": "comment",
-    "content": "I love your topic for the project!",
-    "author_id": "u40027",
-    "comment_id": "c20010",
-    "post_id": "p50030",
-    "date": "2025-02-10T09:37:00Z"
-  },
-  {
-    "contentType": "comment",
-    "content": "It's so realistic, I wish I could draw as good as you!",
-    "author_id": "u40094",
-    "comment_id": "c20011",
-    "post_id": "p50030",
-    "date": "2025-02-10T14:49:00Z"
-  },
-  {
-    "contentType": "comment",
-    "content": "I've never seen someone so talentless.",
-    "author_id": "u40027",
-    "comment_id": "c20007",
-    "post_id": "p50030",
-    "date": "2025-02-11T20:30:05Z"
-  },
-  {
-    "contentType": "comment",
-    "content": "You have to multiply before you add, follow PEMDAS.",
-    "author_id": "u40029",
-    "comment_id": "c20014",
-    "post_id": "p50031",
-    "date": "2025-02-10T10:15:00Z"
-  },
-  {
-    "contentType": "comment",
-    "content": "Thanks for the explanation, I appreciate it.",
-    "author_id": "u30063",
-    "comment_id": "c20013",
-    "post_id": "p50031",
-    "date": "2025-02-10T10:22:10Z"
-  },
-  {
-    "contentType": "comment",
-    "content": "You have such a kind heart! The world needs more people like you.",
-    "author_id": "u80001",
-    "comment_id": "c80001",
-    "post_id": "p70001",
-    "date": "2025-02-21T15:11:00"
->>>>>>> 206c9978
   },
   {
     "contentType": "post",
