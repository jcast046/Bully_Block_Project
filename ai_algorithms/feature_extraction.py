import spacy
import json
import pandas as pd
<<<<<<< HEAD
import matplotlib.pyplot as plt
from collections import Counter
import nltk
from nltk.sentiment import SentimentIntensityAnalyzer
=======
from collections import Counter
>>>>>>> c1c0c2bc

# Load spaCy language model
nlp = spacy.load("en_core_web_sm")
nltk.download('vader_lexicon')

def analyze_sentiment(tokens):
    sia = SentimentIntensityAnalyzer()
    scores = [sia.polarity_scores(token[0]) for token in tokens]
    return {"positive": sum(score['pos'] for score in scores), 
            "negative": sum(score['neg'] for score in scores),
            "neutral": sum(score['neu'] for score in scores)}

def analyze_overall_sentiment(text):
    """
    Analyze the overall sentiment of a sentence or text.
    Args:
        text (str): Input text.

    Returns:
        dict: Overall sentiment scores (positive, neutral, negative, compound).
    """
    sia = SentimentIntensityAnalyzer()
    return sia.polarity_scores(text)

def analyze_entity_context(entities, tokens):
    negative_words = ["stupid", "dumb", "annoying", "loser"]
    flagged_entities = [
        entity[0] for entity in entities if entity[1] == "PERSON" and 
        any(word[0].lower() in negative_words for word in tokens)
    ]
    return flagged_entities

def extract_features(text):
    """
    Extract features from text using spaCy.
    Features:
    1. Tokenization with POS tagging.
    2. Named Entity Recognition (NER).

    Args:
        text (str): Input text.

    Returns:
        dict: A dictionary with tokenized text, POS tags, and named entities.
    """
    doc = nlp(text)
    
    # Tokenization and POS tagging
    tokens = [(token.text, token.pos_) for token in doc]
    
    # Named Entity Recognition (NER)
    entities = [(ent.text, ent.label_) for ent in doc.ents]
    
    return {"tokens": tokens, "entities": entities}

<<<<<<< HEAD
def summarize_features(feature_data):
    pos_counts = Counter(pos for record in feature_data for _, pos in record['tokens'])
    entity_counts = Counter(ent[1] for record in feature_data for ent in record['entities'])
    return {
        "POS Distribution": dict(pos_counts),
        "Entity Distribution": dict(entity_counts)
    }

def summarize_dataset(feature_data):
    """
    Summarize the feature dataset.
    Args:
        feature_data (list): Extracted and validated features.

    Returns:
        dict: Summary statistics for the dataset.
    """
    pos_counts = Counter(pos for record in feature_data for _, pos in record['tokens'])
    entity_counts = Counter(ent[1] for record in feature_data for ent in record['entities'])
    avg_sentiments = {
        "positive": sum(record['validation']['sentiment_summary']['positive'] for record in feature_data) / len(feature_data),
        "negative": sum(record['validation']['sentiment_summary']['negative'] for record in feature_data) / len(feature_data),
        "neutral": sum(record['validation']['sentiment_summary']['neutral'] for record in feature_data) / len(feature_data)
    }
    return {
        "POS Distribution": dict(pos_counts),
        "Entity Distribution": dict(entity_counts),
        "Average Sentiments": avg_sentiments
    }

=======
>>>>>>> c1c0c2bc
def validate_features(feature_data):
    """
    Validate the extracted features by analyzing their relevance.

    Args:
        feature_data (list): List of feature dictionaries for each text.

    Returns:
        list: Updated feature data with validation statistics.
    """
<<<<<<< HEAD
    sia = SentimentIntensityAnalyzer()
=======
>>>>>>> c1c0c2bc
    for record in feature_data:
        tokens = record['tokens']
        entities = record['entities']
        
<<<<<<< HEAD
        # Analyze token and entity statistics
        token_count = len(tokens)
        entity_count = len(entities)
=======
        # Analyze token statistics
        token_count = len(tokens)
        entity_count = len(entities)
        
        # Count negative adjectives (e.g., insults in bullying contexts)
>>>>>>> c1c0c2bc
        negative_adjectives = sum(
            1 for token, pos in tokens if pos == "ADJ" and token.lower() in ["stupid", "dumb", "annoying"]
        )
        
<<<<<<< HEAD
        # Analyze sentiment of tokens
        sentiment_scores = [sia.polarity_scores(token[0]) for token in tokens]
        sentiment_summary = {
            "positive": sum(score['pos'] for score in sentiment_scores),
            "negative": sum(score['neg'] for score in sentiment_scores),
            "neutral": sum(score['neu'] for score in sentiment_scores)
        }
        
        # Contextual analysis for named entities
        flagged_entities = [
            entity[0] for entity in entities if entity[1] == "PERSON" and 
            any(token[0].lower() in ["stupid", "dumb", "annoying", "loser"] for token in tokens)
        ]
        
=======
>>>>>>> c1c0c2bc
        # Add validation statistics
        record['validation'] = {
            "token_count": token_count,
            "entity_count": entity_count,
<<<<<<< HEAD
            "negative_adjectives": negative_adjectives,
            "sentiment_summary": sentiment_summary,
            "flagged_entities": flagged_entities
=======
            "negative_adjectives": negative_adjectives
>>>>>>> c1c0c2bc
        }
    return feature_data

def process_and_save_features(input_file, output_file):
    """
    Process cleaned text, extract features, validate them, and save to a structured dataset.

    Args:
        input_file (str): Path to the input JSON file containing cleaned text.
        output_file (str): Path to the output JSON/CSV file for saving features.
    """
    try:
        # Load cleaned text data
        with open(input_file, 'r') as file:
            data = json.load(file)
        
        # Ensure input data is a list
        if not isinstance(data, list):
            print("Error: Input data is not a list.")
            return
        
        feature_data = []
        
        # Extract features for each record
        for record in data:
            if 'original' in record and 'processed' in record:
                text = record['original']
                cleaned_text = " ".join(record['processed'])
                features = extract_features(text)
                
                # Combine original, cleaned, and features into one structure
                feature_entry = {
                    "original_text": text,
                    "cleaned_text": cleaned_text,
                    "tokens": features['tokens'],
                    "entities": features['entities']
                }
                feature_data.append(feature_entry)
        
        # Validate the feature set
        feature_data = validate_features(feature_data)
        
        # Save to structured file
        if output_file.endswith('.json'):
            with open(output_file, 'w') as outfile:
                json.dump(feature_data, outfile, indent=4)
        elif output_file.endswith('.csv'):
            df = pd.DataFrame(feature_data)
            df.to_csv(output_file, index=False)
        else:
            print("Error: Unsupported file format. Use .json or .csv.")
        
        print(f"Features saved to {output_file}")
    except Exception as e:
        print(f"Error processing and saving features: {e}")

def visualize_summary(summary):
    """
    Visualize dataset summary statistics.
    Args:
        summary (dict): Summary statistics from summarize_dataset.
    """
    # POS Distribution
    plt.bar(summary["POS Distribution"].keys(), summary["POS Distribution"].values())
    plt.title("POS Tag Distribution")
    plt.xlabel("POS Tags")
    plt.ylabel("Frequency")
    plt.show()

    # Entity Distribution
    plt.bar(summary["Entity Distribution"].keys(), summary["Entity Distribution"].values())
    plt.title("Entity Distribution")
    plt.xlabel("Entity Types")
    plt.ylabel("Frequency")
    plt.show()

    # Average Sentiments
    plt.bar(summary["Average Sentiments"].keys(), summary["Average Sentiments"].values())
    plt.title("Average Sentiment Scores")
    plt.xlabel("Sentiment Type")
    plt.ylabel("Score")
    plt.show()

if __name__ == "__main__":
    """
<<<<<<< HEAD
    Main execution for feature extraction and analysis.
=======
    Main execution for feature extraction.
    - Load cleaned data.
    - Extract features (tokens, POS, NER).
    - Validate feature set.
    - Save structured features to a file.
>>>>>>> c1c0c2bc
    """
    input_file = "ai_algorithms/processed_data.json"  # Input cleaned text file
    output_file = "ai_algorithms/feature_dataset.json"  # Output file for features

    process_and_save_features(input_file, output_file)
<<<<<<< HEAD

    # Load the processed feature data
    with open(output_file, 'r') as file:
        feature_data = json.load(file)

    # Summarize and visualize dataset
    summary = summarize_dataset(feature_data)
    visualize_summary(summary)
=======
>>>>>>> c1c0c2bc
<|MERGE_RESOLUTION|>--- conflicted
+++ resolved
@@ -1,14 +1,14 @@
 import spacy
 import json
 import pandas as pd
-<<<<<<< HEAD
+
 import matplotlib.pyplot as plt
 from collections import Counter
 import nltk
 from nltk.sentiment import SentimentIntensityAnalyzer
-=======
+
 from collections import Counter
->>>>>>> c1c0c2bc
+
 
 # Load spaCy language model
 nlp = spacy.load("en_core_web_sm")
@@ -64,7 +64,7 @@
     
     return {"tokens": tokens, "entities": entities}
 
-<<<<<<< HEAD
+
 def summarize_features(feature_data):
     pos_counts = Counter(pos for record in feature_data for _, pos in record['tokens'])
     entity_counts = Counter(ent[1] for record in feature_data for ent in record['entities'])
@@ -95,8 +95,7 @@
         "Average Sentiments": avg_sentiments
     }
 
-=======
->>>>>>> c1c0c2bc
+
 def validate_features(feature_data):
     """
     Validate the extracted features by analyzing their relevance.
@@ -107,30 +106,29 @@
     Returns:
         list: Updated feature data with validation statistics.
     """
-<<<<<<< HEAD
+
     sia = SentimentIntensityAnalyzer()
-=======
->>>>>>> c1c0c2bc
+
     for record in feature_data:
         tokens = record['tokens']
         entities = record['entities']
         
-<<<<<<< HEAD
+
         # Analyze token and entity statistics
         token_count = len(tokens)
         entity_count = len(entities)
-=======
+
         # Analyze token statistics
         token_count = len(tokens)
         entity_count = len(entities)
         
         # Count negative adjectives (e.g., insults in bullying contexts)
->>>>>>> c1c0c2bc
+
         negative_adjectives = sum(
             1 for token, pos in tokens if pos == "ADJ" and token.lower() in ["stupid", "dumb", "annoying"]
         )
         
-<<<<<<< HEAD
+
         # Analyze sentiment of tokens
         sentiment_scores = [sia.polarity_scores(token[0]) for token in tokens]
         sentiment_summary = {
@@ -145,19 +143,18 @@
             any(token[0].lower() in ["stupid", "dumb", "annoying", "loser"] for token in tokens)
         ]
         
-=======
->>>>>>> c1c0c2bc
+
         # Add validation statistics
         record['validation'] = {
             "token_count": token_count,
             "entity_count": entity_count,
-<<<<<<< HEAD
+
             "negative_adjectives": negative_adjectives,
             "sentiment_summary": sentiment_summary,
             "flagged_entities": flagged_entities
-=======
+
             "negative_adjectives": negative_adjectives
->>>>>>> c1c0c2bc
+
         }
     return feature_data
 
@@ -243,21 +240,21 @@
 
 if __name__ == "__main__":
     """
-<<<<<<< HEAD
+
     Main execution for feature extraction and analysis.
-=======
+
     Main execution for feature extraction.
     - Load cleaned data.
     - Extract features (tokens, POS, NER).
     - Validate feature set.
     - Save structured features to a file.
->>>>>>> c1c0c2bc
+
     """
     input_file = "ai_algorithms/processed_data.json"  # Input cleaned text file
     output_file = "ai_algorithms/feature_dataset.json"  # Output file for features
 
     process_and_save_features(input_file, output_file)
-<<<<<<< HEAD
+
 
     # Load the processed feature data
     with open(output_file, 'r') as file:
@@ -266,5 +263,4 @@
     # Summarize and visualize dataset
     summary = summarize_dataset(feature_data)
     visualize_summary(summary)
-=======
->>>>>>> c1c0c2bc
+
